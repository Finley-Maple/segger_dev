import click
from segger.training.segger_data_module import SeggerDataModule
from segger.prediction.predict import segment, load_model
from segger.cli.utils import add_options, CustomFormatter
from pathlib import Path
import logging
from argparse import Namespace
import os

<<<<<<< HEAD
# os.environ['PYTORCH_CUDA_ALLOC_CONF'] = 'expandable_segments:True'

# Path to default YAML configuration file
predict_yml = Path(__file__).parent / 'configs' / 'predict' / 'default.yaml'

help_msg = "Run the Segger segmentation model."
@click.command(name="run_segmentation", help=help_msg)
@add_options(config_path=predict_yml)
@click.option('--segger_data_dir', type=Path, required=True, help='Directory containing the processed Segger dataset.')
@click.option('--models_dir', type=Path, required=True, help='Directory containing the trained models.')
@click.option('--benchmarks_dir', type=Path, required=True, help='Directory to save the segmentation results.')
@click.option('--transcripts_file', type=str, required=True, help='Path to the transcripts file.')
@click.option('--batch_size', type=int, default=1, help='Batch size for processing.')  
@click.option('--num_workers', type=int, default=1, help='Number of workers for data loading.')  
@click.option('--model_version', type=int, default=0, help='Model version to load.')  
@click.option('--save_tag', type=str, default='segger_embedding_1001_0.5', help='Tag for saving segmentation results.')  
@click.option('--min_transcripts', type=int, default=5, help='Minimum number of transcripts for segmentation.')  
@click.option('--cell_id_col', type=str, default='segger_cell_id', help='Column name for cell IDs.')  
@click.option('--use_cc', is_flag=True, default=False, help='Use connected components if specified.')  
@click.option('--knn_method', type=str, default='cuda', help='Method for KNN computation.')  
@click.option('--file_format', type=str, default='anndata', help='File format for output data.')  
@click.option('--k_bd', type=int, default=4, help='K value for boundary computation.')  
@click.option('--dist_bd', type=int, default=12, help='Distance for boundary computation.')  
@click.option('--k_tx', type=int, default=5, help='K value for transcript computation.')  
@click.option('--dist_tx', type=int, default=5, help='Distance for transcript computation.')  
def run_segmentation(args: Namespace):
    
=======
os.environ["PYTORCH_CUDA_ALLOC_CONF"] = "expandable_segments:True"


@click.command(name="run_segmentation", help="Run the Segger segmentation model.")
@click.option("--segger_data_dir", type=Path, required=True, help="Directory containing the processed Segger dataset.")
@click.option("--models_dir", type=Path, required=True, help="Directory containing the trained models.")
@click.option("--benchmarks_dir", type=Path, required=True, help="Directory to save the segmentation results.")
@click.option("--transcripts_file", type=str, required=True, help="Path to the transcripts file.")
@click.option("--batch_size", type=int, default=1, help="Batch size for processing.")
@click.option("--num_workers", type=int, default=1, help="Number of workers for data loading.")
@click.option("--model_version", type=int, default=0, help="Model version to load.")
@click.option("--save_tag", type=str, default="segger_embedding_1001_0.5", help="Tag for saving segmentation results.")
@click.option("--min_transcripts", type=int, default=5, help="Minimum number of transcripts for segmentation.")
@click.option("--cell_id_col", type=str, default="segger_cell_id", help="Column name for cell IDs.")
@click.option("--use_cc", is_flag=True, default=False, help="Use connected components if specified.")
@click.option("--knn_method", type=str, default="cuda", help="Method for KNN computation.")
@click.option("--file_format", type=str, default="anndata", help="File format for output data.")
@click.option("--k_bd", type=int, default=4, help="K value for boundary computation.")
@click.option("--dist_bd", type=int, default=12, help="Distance for boundary computation.")
@click.option("--k_tx", type=int, default=5, help="K value for transcript computation.")
@click.option("--dist_tx", type=int, default=5, help="Distance for transcript computation.")
def run_segmentation(
    segger_data_dir: Path,
    models_dir: Path,
    benchmarks_dir: Path,
    transcripts_file: str,
    batch_size: int = 1,
    num_workers: int = 1,
    model_version: int = 0,
    save_tag: str = "segger_embedding_1001_0.5",
    min_transcripts: int = 5,
    cell_id_col: str = "segger_cell_id",
    use_cc: bool = False,
    knn_method: str = "cuda",
    file_format: str = "anndata",
    k_bd: int = 4,
    dist_bd: int = 12,
    k_tx: int = 5,
    dist_tx: int = 5,
):

>>>>>>> 196ac7ad
    # Setup logging
    logging.basicConfig(level=logging.INFO)
    logger = logging.getLogger(__name__)

    logger.info("Initializing Segger data module...")
    # Initialize the Lightning data module
    dm = SeggerDataModule(
<<<<<<< HEAD
        data_dir=args.segger_data_dir,
        batch_size=args.batch_size,  
        num_workers=args.num_workers,  
=======
        data_dir=segger_data_dir,
        batch_size=batch_size,
        num_workers=num_workers,
>>>>>>> 196ac7ad
    )

    dm.setup()

    logger.info("Loading the model...")
    # Load in the latest checkpoint
<<<<<<< HEAD
    model_path = Path(args.models_dir) / 'lightning_logs' / f'version_{args.model_version}'
    model = load_model(model_path / 'checkpoints')
=======
    model_path = models_dir / "lightning_logs" / f"version_{model_version}"
    model = load_model(model_path / "checkpoints")
>>>>>>> 196ac7ad

    logger.info("Running segmentation...")
    segment(
        model,
        dm,
<<<<<<< HEAD
        save_dir=args.benchmarks_dir,
        seg_tag=args.save_tag,
        transcript_file=args.transcripts_file,
        file_format=args.file_format,  
        receptive_field={'k_bd': args.k_bd, 'dist_bd': args.dist_bd, 'k_tx': args.k_tx, 'dist_tx': args.dist_tx},  
        min_transcripts=args.min_transcripts,
        cell_id_col=args.cell_id_col,
        use_cc=args.use_cc,
        knn_method=args.knn_method,
        verbose=True,
=======
        save_dir=benchmarks_dir,
        seg_tag=save_tag,
        transcript_file=transcripts_file,
        file_format=file_format,
        receptive_field={"k_bd": k_bd, "dist_bd": dist_bd, "k_tx": k_tx, "dist_tx": dist_tx},
        min_transcripts=min_transcripts,
        cell_id_col=cell_id_col,
        use_cc=use_cc,
        knn_method=knn_method,
>>>>>>> 196ac7ad
    )

    logger.info("Segmentation completed.")


if __name__ == "__main__":
    run_segmentation()<|MERGE_RESOLUTION|>--- conflicted
+++ resolved
@@ -7,7 +7,6 @@
 from argparse import Namespace
 import os
 
-<<<<<<< HEAD
 # os.environ['PYTORCH_CUDA_ALLOC_CONF'] = 'expandable_segments:True'
 
 # Path to default YAML configuration file
@@ -35,49 +34,6 @@
 @click.option('--dist_tx', type=int, default=5, help='Distance for transcript computation.')  
 def run_segmentation(args: Namespace):
     
-=======
-os.environ["PYTORCH_CUDA_ALLOC_CONF"] = "expandable_segments:True"
-
-
-@click.command(name="run_segmentation", help="Run the Segger segmentation model.")
-@click.option("--segger_data_dir", type=Path, required=True, help="Directory containing the processed Segger dataset.")
-@click.option("--models_dir", type=Path, required=True, help="Directory containing the trained models.")
-@click.option("--benchmarks_dir", type=Path, required=True, help="Directory to save the segmentation results.")
-@click.option("--transcripts_file", type=str, required=True, help="Path to the transcripts file.")
-@click.option("--batch_size", type=int, default=1, help="Batch size for processing.")
-@click.option("--num_workers", type=int, default=1, help="Number of workers for data loading.")
-@click.option("--model_version", type=int, default=0, help="Model version to load.")
-@click.option("--save_tag", type=str, default="segger_embedding_1001_0.5", help="Tag for saving segmentation results.")
-@click.option("--min_transcripts", type=int, default=5, help="Minimum number of transcripts for segmentation.")
-@click.option("--cell_id_col", type=str, default="segger_cell_id", help="Column name for cell IDs.")
-@click.option("--use_cc", is_flag=True, default=False, help="Use connected components if specified.")
-@click.option("--knn_method", type=str, default="cuda", help="Method for KNN computation.")
-@click.option("--file_format", type=str, default="anndata", help="File format for output data.")
-@click.option("--k_bd", type=int, default=4, help="K value for boundary computation.")
-@click.option("--dist_bd", type=int, default=12, help="Distance for boundary computation.")
-@click.option("--k_tx", type=int, default=5, help="K value for transcript computation.")
-@click.option("--dist_tx", type=int, default=5, help="Distance for transcript computation.")
-def run_segmentation(
-    segger_data_dir: Path,
-    models_dir: Path,
-    benchmarks_dir: Path,
-    transcripts_file: str,
-    batch_size: int = 1,
-    num_workers: int = 1,
-    model_version: int = 0,
-    save_tag: str = "segger_embedding_1001_0.5",
-    min_transcripts: int = 5,
-    cell_id_col: str = "segger_cell_id",
-    use_cc: bool = False,
-    knn_method: str = "cuda",
-    file_format: str = "anndata",
-    k_bd: int = 4,
-    dist_bd: int = 12,
-    k_tx: int = 5,
-    dist_tx: int = 5,
-):
-
->>>>>>> 196ac7ad
     # Setup logging
     logging.basicConfig(level=logging.INFO)
     logger = logging.getLogger(__name__)
@@ -85,34 +41,22 @@
     logger.info("Initializing Segger data module...")
     # Initialize the Lightning data module
     dm = SeggerDataModule(
-<<<<<<< HEAD
         data_dir=args.segger_data_dir,
         batch_size=args.batch_size,  
         num_workers=args.num_workers,  
-=======
-        data_dir=segger_data_dir,
-        batch_size=batch_size,
-        num_workers=num_workers,
->>>>>>> 196ac7ad
     )
 
     dm.setup()
 
     logger.info("Loading the model...")
     # Load in the latest checkpoint
-<<<<<<< HEAD
     model_path = Path(args.models_dir) / 'lightning_logs' / f'version_{args.model_version}'
     model = load_model(model_path / 'checkpoints')
-=======
-    model_path = models_dir / "lightning_logs" / f"version_{model_version}"
-    model = load_model(model_path / "checkpoints")
->>>>>>> 196ac7ad
 
     logger.info("Running segmentation...")
     segment(
         model,
         dm,
-<<<<<<< HEAD
         save_dir=args.benchmarks_dir,
         seg_tag=args.save_tag,
         transcript_file=args.transcripts_file,
@@ -123,17 +67,6 @@
         use_cc=args.use_cc,
         knn_method=args.knn_method,
         verbose=True,
-=======
-        save_dir=benchmarks_dir,
-        seg_tag=save_tag,
-        transcript_file=transcripts_file,
-        file_format=file_format,
-        receptive_field={"k_bd": k_bd, "dist_bd": dist_bd, "k_tx": k_tx, "dist_tx": dist_tx},
-        min_transcripts=min_transcripts,
-        cell_id_col=cell_id_col,
-        use_cc=use_cc,
-        knn_method=knn_method,
->>>>>>> 196ac7ad
     )
 
     logger.info("Segmentation completed.")
