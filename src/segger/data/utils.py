--- conflicted
+++ resolved
@@ -26,6 +26,7 @@
 from anndata import AnnData
 from scipy.spatial import KDTree
 import yaml
+from joblib import Parallel, delayed
 from joblib import Parallel, delayed
 
 def uint32_to_str(cell_id_uint32: int, dataset_suffix: str) -> str:
@@ -500,12 +501,7 @@
             for params in tqdm(tile_params):
                 self._process_tile(params)
 
-<<<<<<< HEAD
     def _process_tile(self, tile_params: Tuple) -> None:
-=======
-
-    def _process_tile(self, tile_params):
->>>>>>> e5ce9d58
         """
         Process a single tile and save the data.
 
@@ -527,12 +523,6 @@
         y_mask = y_masks_nc[j]
         mask = x_mask & y_mask
 
-<<<<<<< HEAD
-=======
-        print(i, j, mask.sum())
-
-        # If the combined mask is empty, return early
->>>>>>> e5ce9d58
         if mask.sum() == 0:
             return
 
@@ -575,17 +565,7 @@
             elif prob > val_prob:
                 torch.save(data, processed_dir / 'test_tiles' / 'processed' / filename)
             else:
-<<<<<<< HEAD
                 torch.save(data, processed_dir / 'val_tiles' / 'processed' / filename)
-=======
-                # Save the data to the validation set
-                torch.save(
-                    data, processed_dir / "val_tiles" / "processed" / filename
-                )
-        
-            print('Done: ', i, j)
-
->>>>>>> e5ce9d58
         except Exception as e:
             print(f"Error processing tile {i}, {j}: {e}")
 
@@ -662,6 +642,10 @@
         Returns:
         torch.Tensor: Edge indices.
         """
+        # To sparse adjacency
+        edge_index = np.argwhere(idx_out != shape[0]).T
+        edge_index[1] = idx_out[idx_out != shape[0]]
+        edge_index = torch.tensor(edge_index, dtype=torch.long).contiguous()
         # To sparse adjacency
         edge_index = np.argwhere(idx_out != shape[0]).T
         edge_index[1] = idx_out[idx_out != shape[0]]
