--- conflicted
+++ resolved
@@ -104,13 +104,7 @@
         x, (edge_index_last, alpha_last) = self.conv_last(x, edge_index, return_attention_weights=True)  # + self.lin_last(x)
         attention_weights.append((edge_index_last, alpha_last))
 
-<<<<<<< HEAD
         return x, attention_weights
-=======
-        # x = F.normalize(x)
-
-        return x
->>>>>>> f7370870
 
     def decode(self, z: Tensor, edge_index: Union[Tensor]) -> Tensor:
         """
