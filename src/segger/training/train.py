--- conflicted
+++ resolved
@@ -88,19 +88,12 @@
             The loss value for the current training step.
         """
         # Forward pass to get the logits
-<<<<<<< HEAD
         z, _ = self.model(batch.x_dict, batch.edge_index_dict)
         output = torch.matmul(z["tx"], z["bd"].t())
 
         # Get edge labels and logits
         edge_label_index = batch["tx", "belongs", "bd"].edge_label_index
         out_values = output[edge_label_index[0], edge_label_index[1]]
-=======
-        z = self.model(batch.x_dict, batch.edge_index_dict)
-        edge_index = batch["tx", "belongs", "bd"].edge_label_index
-        # Compute edge scores via message passing
-        out_values = (z["tx"][edge_index[0]] * z["bd"][edge_index[1]]).sum(-1)
->>>>>>> f7370870
         edge_label = batch["tx", "belongs", "bd"].edge_label
         loss = self.criterion(out_values, edge_label)
         # Log the training loss
@@ -142,20 +135,12 @@
             The loss value for the current validation step.
         """
         # Forward pass to get the logits
-<<<<<<< HEAD
         z, _ = self.model(batch.x_dict, batch.edge_index_dict)
         output = torch.matmul(z["tx"], z["bd"].t())
 
         # Get edge labels and logits
         edge_label_index = batch["tx", "belongs", "bd"].edge_label_index
         out_values = output[edge_label_index[0], edge_label_index[1]]
-=======
-        z = self.model(batch.x_dict, batch.edge_index_dict)
-        edge_index = batch["tx", "belongs", "bd"].edge_label_index
-        # Compute edge scores via message passing
-        out_values = (z["tx"][edge_index[0]] * z["bd"][edge_index[1]]).sum(-1)
-        
->>>>>>> f7370870
         edge_label = batch["tx", "belongs", "bd"].edge_label
         loss = self.criterion(out_values, edge_label)
 
