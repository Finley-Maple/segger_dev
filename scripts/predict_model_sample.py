from segger.training.segger_data_module import SeggerDataModule
from segger.prediction.predict_parquet import segment, load_model
from pathlib import Path
from matplotlib import pyplot as plt
import seaborn as sns
import scanpy as sc
import os
import dask.dataframe as dd
import pandas as pd
from pathlib import Path

os.environ["PYTORCH_CUDA_ALLOC_CONF"] = "expandable_segments:True"
import cupy as cp
from dask.distributed import Client, LocalCluster
from dask_cuda import LocalCUDACluster
import dask.dataframe as dd

<<<<<<< HEAD

segger_data_dir = Path('./data_tidy/pyg_datasets/bc_embedding_1001')
models_dir = Path('./models/bc_embedding_1001_small')
benchmarks_dir = Path('/dkfz/cluster/gpu/data/OE0606/elihei/segger_experiments/data_tidy/benchmarks/xe_rep1_bc')
transcripts_file = 'data_raw/xenium/Xenium_FFPE_Human_Breast_Cancer_Rep1/transcripts.parquet'
# Initialize the Lightning data module
dm = SeggerDataModule(
    data_dir=segger_data_dir,
    batch_size=1,  
    num_workers=0,  
=======
segger_data_dir = Path("./data_tidy/pyg_datasets/bc_embedding_1001")
models_dir = Path("./models/bc_embedding_1001_small")
benchmarks_dir = Path("/dkfz/cluster/gpu/data/OE0606/elihei/segger_experiments/data_tidy/benchmarks/xe_rep1_bc")
transcripts_file = "data_raw/xenium/Xenium_FFPE_Human_Breast_Cancer_Rep1/transcripts.parquet"
# Initialize the Lightning data module
dm = SeggerDataModule(
    data_dir=segger_data_dir,
    batch_size=1,
    num_workers=1,
>>>>>>> 86cc2a35
)

dm.setup()


model_version = 0

# Load in latest checkpoint
model_path = models_dir / "lightning_logs" / f"version_{model_version}"
model = load_model(model_path / "checkpoints")

<<<<<<< HEAD
receptive_field = {'k_bd': 4, 'dist_bd': 20,'k_tx': 15, 'dist_tx': 1}


=======
receptive_field = {"k_bd": 4, "dist_bd": 12, "k_tx": 5, "dist_tx": 5}
>>>>>>> 86cc2a35

segment(
    model,
    dm,
    save_dir=benchmarks_dir,
<<<<<<< HEAD
    seg_tag='parquet_test_big',
    transcript_file=transcripts_file,
    # file_format='anndata',
    receptive_field = receptive_field,
=======
    seg_tag="segger_embedding_1001_0.5_cc",
    transcript_file=transcripts_file,
    file_format="anndata",
    receptive_field=receptive_field,
>>>>>>> 86cc2a35
    min_transcripts=5,
    score_cut=0.5,
    # max_transcripts=1500,
    cell_id_col="segger_cell_id",
    use_cc=True,
<<<<<<< HEAD
    knn_method='cuda',
    verbose=True
    # client=client
)

# if __name__ == "__main__":
#     cluster = LocalCUDACluster(
#         # CUDA_VISIBLE_DEVICES="0",
#         n_workers=1,
#         dashboard_address=":8080",
#         memory_limit='30GB',  # Adjust based on system memory
#         lifetime="2 hours",  # Increase worker lifetime
#         lifetime_stagger="75 minutes",
#         local_directory='.', # Stagger worker restarts
#         lifetime_restart=True  # Automatically restart workers
#     )
#     client = Client(cluster)
    
# segment(
#     model,
#     dm,
#     save_dir=benchmarks_dir,
#     seg_tag='segger_embedding_0926_mega_0.5_20',
#     transcript_file=transcripts_file,
#     file_format='anndata',
#     receptive_field = receptive_field,
#     min_transcripts=5,
#     score_cut=0.5,
#     # max_transcripts=1500,
#     cell_id_col='segger_cell_id',
#     use_cc=False,
#     knn_method='cuda',
#     # client=client
# )

#     client.close()
#     cluster.close()
=======
    knn_method="cuda",
)
>>>>>>> 86cc2a35
<|MERGE_RESOLUTION|>--- conflicted
+++ resolved
@@ -15,18 +15,8 @@
 from dask_cuda import LocalCUDACluster
 import dask.dataframe as dd
 
-<<<<<<< HEAD
 
-segger_data_dir = Path('./data_tidy/pyg_datasets/bc_embedding_1001')
-models_dir = Path('./models/bc_embedding_1001_small')
-benchmarks_dir = Path('/dkfz/cluster/gpu/data/OE0606/elihei/segger_experiments/data_tidy/benchmarks/xe_rep1_bc')
-transcripts_file = 'data_raw/xenium/Xenium_FFPE_Human_Breast_Cancer_Rep1/transcripts.parquet'
-# Initialize the Lightning data module
-dm = SeggerDataModule(
-    data_dir=segger_data_dir,
-    batch_size=1,  
-    num_workers=0,  
-=======
+
 segger_data_dir = Path("./data_tidy/pyg_datasets/bc_embedding_1001")
 models_dir = Path("./models/bc_embedding_1001_small")
 benchmarks_dir = Path("/dkfz/cluster/gpu/data/OE0606/elihei/segger_experiments/data_tidy/benchmarks/xe_rep1_bc")
@@ -34,9 +24,8 @@
 # Initialize the Lightning data module
 dm = SeggerDataModule(
     data_dir=segger_data_dir,
-    batch_size=1,
-    num_workers=1,
->>>>>>> 86cc2a35
+    batch_size=1,  
+    num_workers=0,  
 )
 
 dm.setup()
@@ -48,39 +37,26 @@
 model_path = models_dir / "lightning_logs" / f"version_{model_version}"
 model = load_model(model_path / "checkpoints")
 
-<<<<<<< HEAD
-receptive_field = {'k_bd': 4, 'dist_bd': 20,'k_tx': 15, 'dist_tx': 1}
-
-
-=======
 receptive_field = {"k_bd": 4, "dist_bd": 12, "k_tx": 5, "dist_tx": 5}
->>>>>>> 86cc2a35
 
 segment(
     model,
     dm,
     save_dir=benchmarks_dir,
-<<<<<<< HEAD
     seg_tag='parquet_test_big',
     transcript_file=transcripts_file,
     # file_format='anndata',
     receptive_field = receptive_field,
-=======
-    seg_tag="segger_embedding_1001_0.5_cc",
-    transcript_file=transcripts_file,
-    file_format="anndata",
-    receptive_field=receptive_field,
->>>>>>> 86cc2a35
     min_transcripts=5,
     score_cut=0.5,
     # max_transcripts=1500,
     cell_id_col="segger_cell_id",
     use_cc=True,
-<<<<<<< HEAD
     knn_method='cuda',
     verbose=True
     # client=client
 )
+
 
 # if __name__ == "__main__":
 #     cluster = LocalCUDACluster(
@@ -113,8 +89,4 @@
 # )
 
 #     client.close()
-#     cluster.close()
-=======
-    knn_method="cuda",
-)
->>>>>>> 86cc2a35
+#     cluster.close()